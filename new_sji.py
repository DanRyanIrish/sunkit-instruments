'''
This module provides movie tools for level 2 IRIS SJI fits file
'''

from datetime import timedelta
import warnings

import numpy as np
from astropy.io import fits
import astropy.units as u
from astropy.wcs import WCS
from sunpy.time import parse_time
from scipy import ndimage
from ndcube import NDCube
from ndcube.utils.cube import convert_extra_coords_dict_to_input_format
from ndcube import utils
from ndcube.ndcube_sequence import NDCubeSequence

from irispy import iris_tools

__all__ = ['IRISMapCube']

# the following value is only appropriate for byte scaled images
BAD_PIXEL_VALUE_SCALED = -200
# the following value is only appropriate for unscaled images
BAD_PIXEL_VALUE_UNSCALED = -32768


class IRISMapCube(NDCube):
    """
    IRISMapCube

    Class representing SJI Images described by a single WCS

    Parameters
    ----------
    data: `numpy.ndarray`
        The array holding the actual data in this object.

    wcs: `ndcube.wcs.wcs.WCS`
        The WCS object containing the axes' information

    unit : `astropy.unit.Unit` or `str`
        Unit for the dataset.
        Strings that can be converted to a Unit are allowed.

    meta : dict-like object
        Additional meta information about the dataset.

    uncertainty : any type, optional
        Uncertainty in the dataset. Should have an attribute uncertainty_type
        that defines what kind of uncertainty is stored, for example "std"
        for standard deviation or "var" for variance. A metaclass defining
        such an interface is NDUncertainty - but isn’t mandatory. If the
        uncertainty has no such attribute the uncertainty is stored as
        UnknownUncertainty.
        Defaults to None.

    mask : any type, optional
        Mask for the dataset. Masks should follow the numpy convention
        that valid data points are marked by False and invalid ones with True.
        Defaults to None.

    extra_coords : iterable of `tuple`s, each with three entries
        (`str`, `int`, `astropy.units.quantity` or array-like)
        Gives the name, axis of data, and values of coordinates of a data axis
        not included in the WCS object.

    copy : `bool`, optional
        Indicates whether to save the arguments as copy. True copies every
        attribute before saving it while False tries to save every parameter
        as reference. Note however that it is not always possible to save the
        input as reference.
        Default is False.

    scaled : `bool`, optional
        Indicates if datas has been scaled.

    Examples
    --------
    >>> from irispy import sji
    >>> from irispy.data import sample
    >>> sji = read_iris_sji_level2_fits(sample.SJI_CUBE_1400)
    """

    def __init__(self, data, wcs, uncertainty=None, unit=None, meta=None,
                 mask=None, extra_coords=None, copy=False, missing_axis=None,
                 scaled=None):
        """
        Initialization of Slit Jaw Imager
        """
        warnings.warn("This class is still in early stages of development. API not stable.")
        # Set whether SJI data is scaled or not.
        self.scaled = scaled
        # Set the dust mask for the data
        self.dust_masked = False
        # Initialize IRISMapCube.
        super().__init__(data, wcs, uncertainty=uncertainty, mask=mask,
                         meta=meta, unit=unit, extra_coords=extra_coords,
                         copy=copy, missing_axis=missing_axis)

    def __repr__(self):
        #Conversion of the start date of OBS
        startobs = self.meta.get("STARTOBS", None)
        startobs = startobs.isoformat() if startobs else None
        #Conversion of the end date of OBS
        endobs = self.meta.get("ENDOBS", None)
        endobs = endobs.isoformat() if endobs else None
        #Conversion of the instance start and end of OBS
        if isinstance(self.extra_coords["TIME"]["value"], np.ndarray):
            instance_start = self.extra_coords["TIME"]["value"][0]
            instance_end = self.extra_coords["TIME"]["value"][-1]
        else:
            instance_start = self.extra_coords["TIME"]["value"]
            instance_end = self.extra_coords["TIME"]["value"]
        instance_start = instance_start.isoformat() if instance_start else None
        instance_end = instance_end.isoformat() if instance_end else None
        #Representation of IRISMapCube object
        return (
            """
    IRISMapCube
    ---------
    Observatory:\t\t {obs}
    Instrument:\t\t\t {instrument}
    Bandpass:\t\t\t {bandpass}
    Obs. Start:\t\t\t {startobs}
    Obs. End:\t\t\t {endobs}
    Instance Start:\t\t {instance_start}
    Instance End:\t\t {instance_end}
    Total Frames in Obs.:\t {frame_num}
    IRIS Obs. id:\t\t {obs_id}
    IRIS Obs. Description:\t {obs_desc}
    Cube dimensions:\t\t {dimensions}
    Axis Types:\t\t\t {axis_types}
    """.format(obs=self.meta.get('TELESCOP', None),
               instrument=self.meta.get('INSTRUME', None),
               bandpass=self.meta.get('TWAVE1', None),
               startobs=startobs,
               endobs=endobs,
               instance_start=instance_start,
               instance_end=instance_end,
               frame_num=self.meta.get("NBFRAMES", None),
               obs_id=self.meta.get('OBSID', None),
               obs_desc=self.meta.get('OBS_DESC', None),
               axis_types=self.world_axis_physical_types,
               dimensions=self.dimensions))

    def apply_exposure_time_correction(self, undo=False, force=False):
        """
        Applies or undoes exposure time correction to data and uncertainty and adjusts unit.

        Correction is only applied (undone) if the object's unit doesn't (does)
        already include inverse time.  This can be overridden so that correction
        is applied (undone) regardless of unit by setting force=True.

        Parameters
        ----------
        undo: `bool`
            If False, exposure time correction is applied.
            If True, exposure time correction is removed.
            Default=False

        force: `bool`
            If not True, applies (undoes) exposure time correction only if unit
            doesn't (does) already include inverse time.
            If True, correction is applied (undone) regardless of unit.  Unit is still
            adjusted accordingly.

        Returns
        -------
        result: `IRISMapCube`
            A new IRISMapCube is returned with the correction applied (undone).

        """
        # Raise an error if this method is called while memmap is used
        if not self.scaled:
            raise ValueError("This method is not available as you are using memmap")
        # Get exposure time in seconds and change array's shape so that
        # it can be broadcast with data and uncertainty arrays.
        exposure_time_s = u.Quantity(self.extra_coords["EXPOSURE TIME"]["value"], unit='s').value
        if not np.isscalar(self.extra_coords["EXPOSURE TIME"]["value"]):
            if self.data.ndim == 1:
                pass
            elif self.data.ndim == 2:
                exposure_time_s = exposure_time_s[:, np.newaxis]
            elif self.data.ndim == 3:
                exposure_time_s = exposure_time_s[:, np.newaxis, np.newaxis]
            else:
                raise ValueError(
                    "IRISMapCube dimensions must be 2 or 3. Dimensions={0}".format(
                        self.data.ndim))
        # Based on value on undo kwarg, apply or remove exposure time correction.
        if undo is True:
            new_data_arrays, new_unit = iris_tools.uncalculate_exposure_time_correction(
                (self.data, self.uncertainty.array), self.unit, exposure_time_s, force=force)
        else:
            new_data_arrays, new_unit = iris_tools.calculate_exposure_time_correction(
                (self.data, self.uncertainty.array), self.unit, exposure_time_s, force=force)
        # Return new instance of IRISMapCube with correction applied/undone.
        return IRISMapCube(
            data=new_data_arrays[0], wcs=self.wcs, uncertainty=new_data_arrays[1],
            unit=new_unit, meta=self.meta, mask=self.mask, missing_axis=self.missing_axis,
            extra_coords=convert_extra_coords_dict_to_input_format(self.extra_coords,
                                                                   self.missing_axis))

    def apply_dust_mask(self, undo=False):
        """
        Applies or undoes an update of the mask with the dust particles positions.

        Parameters
        ----------
        undo: `bool`
            If False, dust particles positions mask will be applied.
            If True, dust particles positions mask will be removed.
            Default=False

        Returns
        -------
        result :
            Rewrite self.mask with/without the dust positions.
        """
        # Calculate position of dust pixels
        dust_mask = iris_tools.calculate_dust_mask(self.data)
        if undo:
            # If undo kwarg IS set, unmask dust pixels.
            self.mask[dust_mask] = False
            self.dust_masked = False
        else:
            # If undo kwarg is NOT set, unmask dust pixels.
            self.mask[dust_mask] = True
            self.dust_masked = True


class IRISMapCubeSequence(NDCubeSequence):
    """Class for holding, slicing and plotting IRIS SJI data.

    This class contains all the functionality of its super class with
    some additional functionalities.

    Parameters
    ----------
    data_list: `list`
        List of `IRISMapCube` objects from the same OBS ID.
        Must also contain the 'detector type' in its meta attribute.

    meta: `dict` or header object
        Metadata associated with the sequence.

    common_axis: `int`
        The axis of the NDCubes corresponding to time.

    """
    def __init__(self, data_list, meta=None, common_axis=0):
        # Check that all SJI data are coming from the same OBS ID.
        if np.any([cube.meta["OBSID"] != data_list[0].meta["OBSID"] for cube in data_list]):
            raise ValueError("Constituent IRISMapCube objects must have same "
                             "value of 'OBSID' in its meta.")
        # Initialize Sequence.
        super().__init__(data_list, meta=meta, common_axis=common_axis)

    def __repr__(self):
        #Conversion of the start date of OBS
        startobs = self.meta.get("STARTOBS", None)
        startobs = startobs.isoformat() if startobs else None
        #Conversion of the end date of OBS
        endobs = self.meta.get("ENDOBS", None)
        endobs = endobs.isoformat() if endobs else None
        #Conversion of the instance start of OBS
        instance_start = self[0].extra_coords["TIME"]["value"]
        instance_start = instance_start.isoformat() if instance_start else None
        #Conversion of the instance end of OBS
        instance_end = self[-1].extra_coords["TIME"]["value"]
        instance_end = instance_end.isoformat() if instance_end else None
        #Representation of IRISMapCube object
        return """
IRISMapCubeSequence
---------------------
Observatory:\t\t {obs}
Instrument:\t\t {instrument}

OBS ID:\t\t\t {obs_id}
OBS Description:\t {obs_desc}
OBS period:\t\t {obs_start} -- {obs_end}

Sequence period:\t {inst_start} -- {inst_end}
Sequence Shape:\t\t {seq_shape}
Axis Types:\t\t {axis_types}

""".format(obs=self.meta.get('TELESCOP', None),
           instrument=self.meta.get('INSTRUME', None),
           obs_id=self.meta.get("OBSID", None),
           obs_desc=self.meta.get("OBS_DESC", None),
           obs_start=startobs,
           obs_end=endobs,
           inst_start=instance_start,
           inst_end=instance_end,
           seq_shape=self.dimensions,
           axis_types=self.world_axis_physical_types)

    def __getitem__(self, item):
        return self.index_as_cube[item]

    @property
    def dimensions(self):
        return self.cube_like_dimensions

    @property
    def world_axis_physical_types(self):
        return self.cube_like_world_axis_physical_types

    def plot(self, axes=None, plot_axis_indices=None, axes_coordinates=None,
             axes_units=None, data_unit=None, **kwargs):
        """
        Visualizes data in the IRISMapCubeSequence with the sequence axis folded
        into the common axis.

        Based on the cube-like dimensionality of the sequence and value of plot_axis_indices
        kwarg, a Line/Image Plot/Animation is produced.

        Parameters
        ----------
        axes: `astropy.visualization.wcsaxes.core.WCSAxes` or ??? or None.
            The axes to plot onto. If None the current axes will be used.

        plot_axis_indices: `int` or iterable of one or two `int`.
            If two axis indices are given, the sequence is visualized as an image or
            2D animation, assuming the sequence has at least 2 cube-like dimensions.
            The cube-like dimension indicated by the 0th element of plot_axis indices is
            displayed on the x-axis while the cube-like dimension indicated by the 1st
            element of plot_axis_indices is displayed on the y-axis. If only one axis
            index is given (either as an int or a list of one int), then a 1D line
            animation is produced with the indicated cube-like dimension on the x-axis
            and other cube-like dimensions represented by animations sliders.
            Default=[-1, -2]. If sequence only has one cube-like dimension,
            plot_axis_indices is ignored and a static 1D line plot is produced.

        axes_coordinates: `None` or `list` of `None` `astropy.units.Quantity` `numpy.ndarray` `str`
            Denotes physical coordinates for plot and slider axes.
            If None coordinates derived from the WCS objects will be used for all axes.
            If a list, its length should equal either the number cube-like dimensions or
            the length of plot_axis_indices.
            If the length equals the number of cube-like dimensions, each element describes
            the coordinates of the corresponding cube-like dimension.
            If the length equals the length of plot_axis_indices,
            the 0th entry describes the coordinates of the x-axis
            while (if length is 2) the 1st entry describes the coordinates of the y-axis.
            Slider axes are implicitly set to None.
            If the number of cube-like dimensions equals the length of plot_axis_indices,
            the latter convention takes precedence.
            The value of each entry should be either
            `None` (implies derive the coordinates from the WCS objects),
            an `astropy.units.Quantity` or a `numpy.ndarray` of coordinates for each pixel,
            or a `str` denoting a valid extra coordinate.

        axes_units: `None or `list` of `None`, `astropy.units.Unit` and/or `str`
            If None units derived from the WCS objects will be used for all axes.
            If a list, its length should equal either the number cube-like dimensions or
            the length of plot_axis_indices.
            If the length equals the number of cube-like dimensions, each element gives the
            unit in which the coordinates along the corresponding cube-like dimension should
            displayed whether they be a plot axes or a slider axes.
            If the length equals the length of plot_axis_indices,
            the 0th entry describes the unit in which the x-axis coordinates should be displayed
            while (if length is 2) the 1st entry describes the unit in which the y-axis should
            be displayed.  Slider axes are implicitly set to None.
            If the number of cube-like dimensions equals the length of plot_axis_indices,
            the latter convention takes precedence.
            The value of each entry should be either
            `None` (implies derive the unit from the WCS object of the 0th sub-cube),
            `astropy.units.Unit` or a valid unit `str`.

        data_unit: `astropy.unit.Unit` or valid unit `str` or None
            Unit in which data be displayed.  If the length of plot_axis_indices is 2,
            a 2D image/animation is produced and data_unit determines the unit represented by
            the color table.  If the length of plot_axis_indices is 1,
            a 1D plot/animation is produced and data_unit determines the unit in which the
            y-axis is displayed.

        Returns
        -------
        return : ndcube.mixins.sequence_plotting.plot_as_cube

        """
        return self.plot_as_cube(axes=axes, plot_axis_indices=plot_axis_indices,
                                 axes_coordinates=axes_coordinates,
                                 axes_units=axes_units, data_unit=data_unit, **kwargs)

    def apply_exposure_time_correction(self, undo=False, copy=False, force=False):
        """
        Applies or undoes exposure time correction to data and uncertainty and adjusts unit.

        Correction is only applied (undone) if the object's unit doesn't (does)
        already include inverse time.  This can be overridden so that correction
        is applied (undone) regardless of unit by setting force=True.

        Parameters
        ----------
        undo: `bool`
            If False, exposure time correction is applied.
            If True, exposure time correction is removed.
            Default=False

        copy: `bool`
            If True a new instance with the converted data values is returned.
            If False, the current instance is overwritten.
            Default=False

        force: `bool`
            If not True, applies (undoes) exposure time correction only if unit
            doesn't (does) already include inverse time.
            If True, correction is applied (undone) regardless of unit.  Unit is still
            adjusted accordingly.

        Returns
        -------
        result: `IRISMapCubeSequence`
            If copy=False, the original IRISMapCubeSequence is modified with the exposure
            time correction applied (undone).
            If copy=True, a new IRISMapCubeSequence is returned with the correction
            applied (undone).

        """
        corrected_data = [cube.apply_exposure_time_correction(undo=undo, force=force)
                          for cube in self.data]
        if copy is True:
            return IRISMapCubeSequence(data_list=corrected_data, meta=self.meta,
                                       common_axis=self._common_axis)
        else:
            self.data = corrected_data

<<<<<<< HEAD
    def apply_dust_mask(self, undo=False):
        """
        Applies or undoes an update of all the masks with the dust particles positions.

        Parameters
        ----------
        undo: `bool`
            If False, dust particles positions masks will be applied.
            If True, dust particles positions masks will be removed.
            Default=False

        Returns
        -------
        result :
            Rewrite all self.data[i]mask with/without the dust positions.
        """
        for cube in self.data:
            cube.apply_dust_mask(undo=undo)

=======
>>>>>>> ff4e11da

def read_iris_sji_level2_fits(filenames, memmap=False):
    """
    Read IRIS level 2 SJI FITS from an OBS into an IRISMapCube instance.

    Parameters
    ----------
    filenames: `list` of `str` or `str`
        Filename or filenames to be read.  They must all be associated with the same
        OBS number.

    memmap : `bool`
        Default value is `False`.
        If the user wants to use it, he has to set `True`

    Returns
    -------
    result: 'irispy.sji.IRISMapCube'

    """
    list_of_cubes = []
    if type(filenames) is str:
        filenames = [filenames]
    for filename in filenames:
        # Open a fits file
        hdulist = fits.open(filename, memmap=memmap, do_not_scale_image_data=memmap)
        hdulist.verify('fix')
        # Derive WCS, data and mask for NDCube from fits file.
        wcs = WCS(hdulist[0].header)
        data = hdulist[0].data
        data_nan_masked = hdulist[0].data
        if memmap:
            data_nan_masked[data == BAD_PIXEL_VALUE_UNSCALED] = 0
            mask = None
            scaled = False
            unit = iris_tools.DN_UNIT["SJI_UNSCALED"]
            uncertainty = None
        elif not memmap:
            data_nan_masked[data == BAD_PIXEL_VALUE_SCALED] = np.nan
            mask = data_nan_masked == BAD_PIXEL_VALUE_SCALED
            scaled = True
            # Derive unit and readout noise from the detector
            unit = iris_tools.DN_UNIT["SJI"]
            readout_noise = iris_tools.READOUT_NOISE["SJI"]
            # Derive uncertainty of data for NDCube from fits file.
            uncertainty = u.Quantity(np.sqrt((data_nan_masked*unit).to(u.photon).value
                                             + readout_noise.to(u.photon).value**2),
                                     unit=u.photon).to(unit).value
        # Derive exposure time from detector.
        exposure_times = hdulist[1].data[:, hdulist[1].header["EXPTIMES"]]
        # Derive extra coordinates for NDCube from fits file.
        times = np.array([parse_time(hdulist[0].header["STARTOBS"])
                          + timedelta(seconds=s)
                          for s in hdulist[1].data[:, hdulist[1].header["TIME"]]])
        pztx = hdulist[1].data[:, hdulist[1].header["PZTX"]] * u.arcsec
        pzty = hdulist[1].data[:, hdulist[1].header["PZTY"]] * u.arcsec
        xcenix = hdulist[1].data[:, hdulist[1].header["XCENIX"]] * u.arcsec
        ycenix = hdulist[1].data[:, hdulist[1].header["YCENIX"]] * u.arcsec
        obs_vrix = hdulist[1].data[:, hdulist[1].header["OBS_VRIX"]] * u.m/u.s
        ophaseix = hdulist[1].data[:, hdulist[1].header["OPHASEIX"]]
        extra_coords = [('TIME', 0, times), ("PZTX", 0, pztx), ("PZTY", 0, pzty),
                        ("XCENIX", 0, xcenix), ("YCENIX", 0, ycenix),
                        ("OBS_VRIX", 0, obs_vrix), ("OPHASEIX", 0, ophaseix),
                        ("EXPOSURE TIME", 0, exposure_times)]
        # Extraction of meta for NDCube from fits file.
        startobs = hdulist[0].header.get('STARTOBS', None)
        startobs = parse_time(startobs) if startobs else None
        endobs = hdulist[0].header.get('ENDOBS', None)
        endobs = parse_time(endobs) if endobs else None
        meta = {'TELESCOP': hdulist[0].header.get('TELESCOP', None),
                'INSTRUME': hdulist[0].header.get('INSTRUME', None),
                'TWAVE1': hdulist[0].header.get('TWAVE1', None),
                'STARTOBS': startobs,
                'ENDOBS': endobs,
                'NBFRAMES': hdulist[0].data.shape[0],
                'OBSID': hdulist[0].header.get('OBSID', None),
                'OBS_DESC': hdulist[0].header.get('OBS_DESC', None)}
        list_of_cubes.append(IRISMapCube(data_nan_masked, wcs, uncertainty=uncertainty,
                                         unit=unit, meta=meta, mask=mask,
                                         extra_coords=extra_coords, scaled=scaled))
        hdulist.close()
    if len(filenames) == 1:
        return list_of_cubes[0]
    else:
        return IRISMapCubeSequence(list_of_cubes, meta=meta, common_axis=0)<|MERGE_RESOLUTION|>--- conflicted
+++ resolved
@@ -428,7 +428,6 @@
         else:
             self.data = corrected_data
 
-<<<<<<< HEAD
     def apply_dust_mask(self, undo=False):
         """
         Applies or undoes an update of all the masks with the dust particles positions.
@@ -448,8 +447,6 @@
         for cube in self.data:
             cube.apply_dust_mask(undo=undo)
 
-=======
->>>>>>> ff4e11da
 
 def read_iris_sji_level2_fits(filenames, memmap=False):
     """
