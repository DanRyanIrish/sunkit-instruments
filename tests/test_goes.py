from __future__ import absolute_import

import copy
import datetime
import pytest

import numpy as np

from sunpy.time import TimeRange
from sunpy.instr import goes
import sunpy.lightcurve as lc
from pandas.util.testing import assert_frame_equal

@pytest.mark.online
def test_goes_event_list():
    # Set a time range to search
    trange = TimeRange('2011-06-07 00:00','2011-06-08 00:00')
    # Test case where GOES class filter is applied
    result = goes.get_goes_event_list(trange, goes_class_filter='M1')
    assert type(result) == list
    assert type(result[0]) == dict
    assert type(result[0]['event_date'] == str)
    assert type(result[0]['goes_location'] == tuple)
    assert type(result[0]['peak_time'] == datetime)
    assert type(result[0]['start_time'] == datetime)
    assert type(result[0]['end_time'] == datetime)
    assert type(result[0]['goes_class'] == str)
    assert type(result[0]['noaa_active_region'] == int)
    assert result[0]['event_date'] == '2011-06-07'
    assert result[0]['goes_location'] == (54, -21)
    assert result[0]['start_time'] == datetime.datetime(2011,6,7,6,16)
    assert result[0]['peak_time'] == datetime.datetime(2011,6,7,6,41)
    assert result[0]['end_time'] == datetime.datetime(2011,6,7,6,59)
    assert result[0]['goes_class'] == 'M2.5'
    assert result[0]['noaa_active_region'] == 11226
    # Test case where GOES class filter not applied
    result = goes.get_goes_event_list(trange)
    assert type(result) == list
    assert type(result[0]) == dict
    assert type(result[0]['event_date'] == str)
    assert type(result[0]['goes_location'] == tuple)
    assert type(result[0]['peak_time'] == datetime)
    assert type(result[0]['start_time'] == datetime)
    assert type(result[0]['end_time'] == datetime)
    assert type(result[0]['goes_class'] == str)
    assert type(result[0]['noaa_active_region'] == int)
    assert result[0]['event_date'] == '2011-06-07'
    assert result[0]['goes_location'] == (54, -21)
    assert result[0]['start_time'] == datetime.datetime(2011,6,7,6,16)
    assert result[0]['peak_time'] == datetime.datetime(2011,6,7,6,41)
    assert result[0]['end_time'] == datetime.datetime(2011,6,7,6,59)
    assert result[0]['goes_class'] == 'M2.5'
    assert result[0]['noaa_active_region'] == 11226
<<<<<<< HEAD
=======
    
>>>>>>> 09e46ff8

@pytest.mark.online
def test_temp_em():
    # Create GOESLightcurve object, then create new one with
    # temperature & EM using with temp_em().
    goeslc = lc.GOESLightCurve.create("2014-01-01 00:00", "2014-01-01 01:00")
    goeslc_new = goes.temp_em(goeslc)
<<<<<<< HEAD
=======
    # Test correct exception is raised if a GOESLightCurve object is
    # not inputted.
    with pytest.raises(TypeError):
        goes.temp_em([])
>>>>>>> 09e46ff8
    # Find temperature and EM manually with goes_chianti_tem()
    t, em = goes.goes_chianti_tem(np.array(goeslc.data.xrsb),
                                  np.array(goeslc.data.xrsa),
                                  satellite = \
                                  int(goeslc.meta["TELESCOP"].split()[1]),
                                  date="2014-01-01")
    # Check that temperature and EM arrays from goes_chianti_tem()
    # are same as those in new GOESLightcurve object.
    assert goeslc_new.data.temperature.all() == t.all()
    assert goeslc_new.data.em.all() == em.all()
    # Check rest of data frame of new GOESLightCurve object is same
    # as that in original object.
    goeslc_revert = copy.deepcopy(goeslc_new)
    del goeslc_revert.data["temperature"]
    del goeslc_revert.data["em"]
    assert_frame_equal(goeslc_revert.data, goeslc.data)

@pytest.mark.online
def test_goes_chianti_tem():
    longflux = np.array([7e-6])
    shortflux = np.array([7e-7])
<<<<<<< HEAD
    date = "2014-04-16"
=======
    ratio = shortflux/longflux
    shortflux_toomany = np.append(shortflux, shortflux[0])
    shortflux_toosmall = copy.deepcopy(shortflux)
    shortflux_toosmall[0] = -1
    shortflux_toobig = copy.deepcopy(shortflux)
    shortflux_toobig[0] = 1
    temp_test = np.zeros(len(longflux))+10
    temp_test_toomany = np.append(temp_test, 0)
    temp_test_toosmall = copy.deepcopy(temp_test)
    temp_test_toosmall[0] = -1
    temp_test_toobig = copy.deepcopy(temp_test)
    temp_test_toobig[0] = 101
    date = "2014-04-16"
    # First test correct exceptions are raised if incorrect inputs are
    # entered.
    with pytest.raises(ValueError):
        temp, em = goes.goes_chianti_tem(longflux, shortflux, satellite=-1)
    with pytest.raises(ValueError):
        temp, em = goes.goes_chianti_tem(longflux, shortflux_toomany)
    with pytest.raises(ValueError):
        temp = goes._goes_get_chianti_temp(ratio, satellite=-1)
    with pytest.raises(ValueError):
        temp, em = goes.goes_chianti_tem(longflux, shortflux,
                                         abundances="Neither")
    with pytest.raises(ValueError):
        temp = goes._goes_get_chianti_temp(ratio, abundances="Neither")
    with pytest.raises(ValueError):
        temp, em = goes.goes_chianti_tem(longflux, shortflux_toobig)
    with pytest.raises(ValueError):
        em = goes._goes_get_chianti_em(longflux, temp_test, satellite=-1)
    with pytest.raises(ValueError):
        em = goes._goes_get_chianti_em(longflux, temp_test,
                                       abundances="Neither")
    with pytest.raises(ValueError):
        em = goes._goes_get_chianti_em(longflux, temp_test_toomany)
    with pytest.raises(ValueError):
        em = goes._goes_get_chianti_em(longflux, temp_test_toosmall)
    with pytest.raises(ValueError):
        em = goes._goes_get_chianti_em(longflux, temp_test_toobig)
        
>>>>>>> 09e46ff8
    # test case 1: satellite > 7, abundances = coronal
    temp1, em1 = goes.goes_chianti_tem(longflux, shortflux, satellite=15,
                                     date=date)
    assert np.around(temp1[0], decimals=2) == 11.28
    assert em1[0] < 4.79e+48 and em1[0] > 4.78e+48

    # test case 2: satellite > 7, abundances = photospheric
    temp2, em2 = goes.goes_chianti_tem(longflux, shortflux, satellite=15,
                                       date=date,
                                       abundances="photospheric")
    assert temp2[0] < 10.25 and temp2[0] > 10.24
    assert em2[0] < 1.12e+49 and em2[0] > 1.11e+49
    
    # test case 3: satellite < 8 and != 6, abundances = coronal
    temp3, em3 = goes.goes_chianti_tem(longflux, shortflux, satellite=5,
                                       date=date,
                                       abundances="coronal")
    assert temp3[0] < 11.43 and temp3[0] > 11.42
    assert em3[0] < 3.85e+48 and em3[0] > 3.84e+48

    # test case 4: satellite < 8 and != 6, abundances = photospheric
    temp4, em4 = goes.goes_chianti_tem(longflux, shortflux, satellite=5,
                                       date=date,
                                       abundances="photospheric")
    assert temp4[0] < 10.42 and temp4[0] > 10.41
    assert em4[0] < 8.81e+48 and em4[0] > 8.80e+48

    # test case 5: satellite = 6, date < 1983-06-28, abundances = coronal
    temp5, em5 = goes.goes_chianti_tem(longflux, shortflux, satellite=6,
                                       date="1983-06-27",
                                       abundances="coronal")
    assert temp5[0] < 12.30 and temp5[0] > 12.29
    assert em5[0] < 3.13e+48 and em5[0] > 3.12e+48
    
    # test case 6: satellite = 6, date < 1983-06-28, abundances = photospheric
    temp6, em6 = goes.goes_chianti_tem(longflux, shortflux, satellite=6,
                                       date="1983-06-27",
                                       abundances="photospheric")
    assert temp6[0] < 11.44 and temp6[0] > 11.43
    assert em6[0] < 6.74e+48 and em6[0] > 6.73e+48

    # test case 7: satellite = 6, date > 1983-06-28, abundances = coronal
    temp7, em7 = goes.goes_chianti_tem(longflux, shortflux, satellite=6,
                                       date=date,
                                       abundances="coronal")
    assert temp7[0] < 11.34 and temp7[0] > 11.33
    assert em7[0] < 4.08e+48 and em7[0] > 4.07e+48
    
    # test case 8: satellite = 6, date > 1983-06-28, abundances = photospheric
    temp8, em8 = goes.goes_chianti_tem(longflux, shortflux, satellite=6,
                                       date=date,
                                       abundances="photospheric")
    assert temp8[0] < 10.36 and temp8[0] > 10.35
    assert em8[0] < 9.39e+48 and em8[0] > 9.38e+48<|MERGE_RESOLUTION|>--- conflicted
+++ resolved
@@ -51,10 +51,7 @@
     assert result[0]['end_time'] == datetime.datetime(2011,6,7,6,59)
     assert result[0]['goes_class'] == 'M2.5'
     assert result[0]['noaa_active_region'] == 11226
-<<<<<<< HEAD
-=======
     
->>>>>>> 09e46ff8
 
 @pytest.mark.online
 def test_temp_em():
@@ -62,13 +59,10 @@
     # temperature & EM using with temp_em().
     goeslc = lc.GOESLightCurve.create("2014-01-01 00:00", "2014-01-01 01:00")
     goeslc_new = goes.temp_em(goeslc)
-<<<<<<< HEAD
-=======
     # Test correct exception is raised if a GOESLightCurve object is
     # not inputted.
     with pytest.raises(TypeError):
         goes.temp_em([])
->>>>>>> 09e46ff8
     # Find temperature and EM manually with goes_chianti_tem()
     t, em = goes.goes_chianti_tem(np.array(goeslc.data.xrsb),
                                   np.array(goeslc.data.xrsa),
@@ -90,9 +84,6 @@
 def test_goes_chianti_tem():
     longflux = np.array([7e-6])
     shortflux = np.array([7e-7])
-<<<<<<< HEAD
-    date = "2014-04-16"
-=======
     ratio = shortflux/longflux
     shortflux_toomany = np.append(shortflux, shortflux[0])
     shortflux_toosmall = copy.deepcopy(shortflux)
@@ -133,7 +124,6 @@
     with pytest.raises(ValueError):
         em = goes._goes_get_chianti_em(longflux, temp_test_toobig)
         
->>>>>>> 09e46ff8
     # test case 1: satellite > 7, abundances = coronal
     temp1, em1 = goes.goes_chianti_tem(longflux, shortflux, satellite=15,
                                      date=date)
